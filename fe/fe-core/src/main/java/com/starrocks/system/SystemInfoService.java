// Copyright 2021-present StarRocks, Inc. All rights reserved.
//
// Licensed under the Apache License, Version 2.0 (the "License");
// you may not use this file except in compliance with the License.
// You may obtain a copy of the License at
//
//     https://www.apache.org/licenses/LICENSE-2.0
//
// Unless required by applicable law or agreed to in writing, software
// distributed under the License is distributed on an "AS IS" BASIS,
// WITHOUT WARRANTIES OR CONDITIONS OF ANY KIND, either express or implied.
// See the License for the specific language governing permissions and
// limitations under the License.

// This file is based on code available under the Apache license here:
//   https://github.com/apache/incubator-doris/blob/master/fe/fe-core/src/main/java/org/apache/doris/system/SystemInfoService.java

// Licensed to the Apache Software Foundation (ASF) under one
// or more contributor license agreements.  See the NOTICE file
// distributed with this work for additional information
// regarding copyright ownership.  The ASF licenses this file
// to you under the Apache License, Version 2.0 (the
// "License"); you may not use this file except in compliance
// with the License.  You may obtain a copy of the License at
//
//   http://www.apache.org/licenses/LICENSE-2.0
//
// Unless required by applicable law or agreed to in writing,
// software distributed under the License is distributed on an
// "AS IS" BASIS, WITHOUT WARRANTIES OR CONDITIONS OF ANY
// KIND, either express or implied.  See the License for the
// specific language governing permissions and limitations
// under the License.

package com.starrocks.system;

import com.google.common.base.Strings;
import com.google.common.collect.ImmutableMap;
import com.google.common.collect.Lists;
import com.google.common.collect.Maps;
import com.google.common.collect.Multimap;
import com.google.gson.annotations.SerializedName;
import com.starrocks.catalog.Column;
import com.starrocks.catalog.Database;
import com.starrocks.catalog.DiskInfo;
import com.starrocks.catalog.MaterializedIndex;
import com.starrocks.catalog.OlapTable;
import com.starrocks.catalog.ResourceGroup;
import com.starrocks.catalog.ScalarType;
import com.starrocks.catalog.Table;
import com.starrocks.catalog.Tablet;
import com.starrocks.common.AnalysisException;
import com.starrocks.common.DdlException;
import com.starrocks.common.FeConstants;
import com.starrocks.common.Pair;
import com.starrocks.common.Status;
import com.starrocks.common.UserException;
import com.starrocks.common.util.NetUtils;
import com.starrocks.common.util.concurrent.lock.LockType;
import com.starrocks.common.util.concurrent.lock.Locker;
import com.starrocks.datacache.DataCacheMetrics;
import com.starrocks.metric.MetricRepo;
import com.starrocks.persist.CancelDecommissionDiskInfo;
import com.starrocks.persist.CancelDisableDiskInfo;
import com.starrocks.persist.DecommissionDiskInfo;
import com.starrocks.persist.DisableDiskInfo;
import com.starrocks.persist.DropComputeNodeLog;
import com.starrocks.persist.gson.GsonPostProcessable;
import com.starrocks.qe.ShowResultSet;
import com.starrocks.qe.ShowResultSetMetaData;
import com.starrocks.server.GlobalStateMgr;
import com.starrocks.server.RunMode;
import com.starrocks.sql.analyzer.AlterSystemStmtAnalyzer;
import com.starrocks.sql.ast.DropBackendClause;
import com.starrocks.sql.ast.ModifyBackendClause;
import com.starrocks.system.Backend.BackendState;
import com.starrocks.thrift.TNetworkAddress;
import com.starrocks.thrift.TResourceGroupUsage;
import com.starrocks.thrift.TStatusCode;
import org.apache.commons.validator.routines.InetAddressValidator;
import org.apache.logging.log4j.LogManager;
import org.apache.logging.log4j.Logger;

import java.io.IOException;
import java.net.InetAddress;
import java.net.UnknownHostException;
import java.util.ArrayList;
import java.util.Collections;
import java.util.HashMap;
import java.util.Iterator;
import java.util.List;
import java.util.Map;
import java.util.concurrent.ConcurrentHashMap;
import java.util.concurrent.atomic.AtomicLong;
import java.util.stream.Collectors;
import java.util.stream.Stream;

public class SystemInfoService implements GsonPostProcessable {
    private static final Logger LOG = LogManager.getLogger(SystemInfoService.class);
    public static final String DEFAULT_CLUSTER = "default_cluster";

    @SerializedName(value = "be")
    private volatile ConcurrentHashMap<Long, Backend> idToBackendRef;

    @SerializedName(value = "ce")
    private volatile ConcurrentHashMap<Long, ComputeNode> idToComputeNodeRef;

    private volatile ImmutableMap<Long, AtomicLong> idToReportVersionRef;
    private volatile ImmutableMap<Long, DiskInfo> pathHashToDishInfoRef;

    private final NodeSelector nodeSelector;

    public SystemInfoService() {
        idToBackendRef = new ConcurrentHashMap<>();
        idToComputeNodeRef = new ConcurrentHashMap<>();

        idToReportVersionRef = ImmutableMap.of();
        pathHashToDishInfoRef = ImmutableMap.of();

        nodeSelector = new NodeSelector(this);
    }

    public void addComputeNodes(List<Pair<String, Integer>> hostPortPairs)
            throws DdlException {

        for (Pair<String, Integer> pair : hostPortPairs) {
            checkSameNodeExist(pair.first, pair.second);
        }

        for (Pair<String, Integer> pair : hostPortPairs) {
            addComputeNode(pair.first, pair.second);
        }
    }

    private ComputeNode getComputeNodeWithHeartbeatPort(String host, Integer heartPort) {
        for (ComputeNode computeNode : idToComputeNodeRef.values()) {
            if (computeNode.getHost().equals(host) && computeNode.getHeartbeatPort() == heartPort) {
                return computeNode;
            }
        }
        return null;
    }

    public NodeSelector getNodeSelector() {
        return nodeSelector;
    }

    /**
     * For test.
     */
    public void addComputeNode(ComputeNode computeNode) {
        idToComputeNodeRef.put(computeNode.getId(), computeNode);
    }

    /**
     * For TEST only!
     */
    public void dropComputeNode(ComputeNode computeNode) {
        idToComputeNodeRef.remove(computeNode.getId());
    }

    // Final entry of adding compute node
    private void addComputeNode(String host, int heartbeatPort) {
        ComputeNode newComputeNode = new ComputeNode(GlobalStateMgr.getCurrentState().getNextId(), host, heartbeatPort);
        idToComputeNodeRef.put(newComputeNode.getId(), newComputeNode);
        setComputeNodeOwner(newComputeNode);

        // log
        GlobalStateMgr.getCurrentState().getEditLog().logAddComputeNode(newComputeNode);
        LOG.info("finished to add {} ", newComputeNode);
    }

    private void setComputeNodeOwner(ComputeNode computeNode) {
        computeNode.setBackendState(BackendState.using);
    }

    public boolean isSingleBackendAndComputeNode() {
        return idToBackendRef.size() + idToComputeNodeRef.size() == 1;
    }

    /**
     * @param hostPortPairs : backend's host and port
     */
    public void addBackends(List<Pair<String, Integer>> hostPortPairs) throws DdlException {
        for (Pair<String, Integer> pair : hostPortPairs) {
            checkSameNodeExist(pair.first, pair.second);
        }

        for (Pair<String, Integer> pair : hostPortPairs) {
            addBackend(pair.first, pair.second);
        }
    }

    private void checkSameNodeExist(String host, int heartPort) throws DdlException {
        // check is already exist
        if (getBackendWithHeartbeatPort(host, heartPort) != null) {
            throw new DdlException("Backend already exists with same host " + host + " and port " + heartPort);
        }

        if (getComputeNodeWithHeartbeatPort(host, heartPort) != null) {
            throw new DdlException("Compute node already exists with same host " + host + " and port " + heartPort);
        }
    }

    // for test
    public void dropBackend(Backend backend) {
        idToBackendRef.remove(backend.getId());

        Map<Long, AtomicLong> copiedReportVersions = Maps.newHashMap(idToReportVersionRef);
        copiedReportVersions.remove(backend.getId());
        idToReportVersionRef = ImmutableMap.copyOf(copiedReportVersions);
    }

    // for test
    public void addBackend(Backend backend) {
        idToBackendRef.put(backend.getId(), backend);

        Map<Long, AtomicLong> copiedReportVersions = Maps.newHashMap(idToReportVersionRef);
        copiedReportVersions.put(backend.getId(), new AtomicLong(0L));
        idToReportVersionRef = ImmutableMap.copyOf(copiedReportVersions);
    }

    private void setBackendOwner(Backend backend) {
        backend.setBackendState(BackendState.using);
    }

    // Final entry of adding backend
    private void addBackend(String host, int heartbeatPort) {
        Backend newBackend = new Backend(GlobalStateMgr.getCurrentState().getNextId(), host, heartbeatPort);
        // update idToBackend
        idToBackendRef.put(newBackend.getId(), newBackend);

        // set new backend's report version as 0L
        Map<Long, AtomicLong> copiedReportVersions = Maps.newHashMap(idToReportVersionRef);
        copiedReportVersions.put(newBackend.getId(), new AtomicLong(0L));
        idToReportVersionRef = ImmutableMap.copyOf(copiedReportVersions);

        // add backend to DEFAULT_CLUSTER
        setBackendOwner(newBackend);

        // log
        GlobalStateMgr.getCurrentState().getEditLog().logAddBackend(newBackend);
        LOG.info("finished to add {} ", newBackend);

        // backends are changed, regenerated tablet number metrics
        MetricRepo.generateBackendsTabletMetrics();
    }

    public ShowResultSet modifyBackendHost(ModifyBackendClause modifyBackendClause) throws DdlException {
        String willBeModifiedHost = modifyBackendClause.getSrcHost();
        String fqdn = modifyBackendClause.getDestHost();
        List<Backend> candidateBackends = getBackendOnlyWithHost(willBeModifiedHost);
        if (null == candidateBackends || candidateBackends.isEmpty()) {
            throw new DdlException(String.format("backend [%s] not found", willBeModifiedHost));
        }

        Backend preUpdateBackend = candidateBackends.get(0);
        Backend updateBackend = idToBackendRef.get(preUpdateBackend.getId());
        updateBackend.setHost(fqdn);

        // log
        GlobalStateMgr.getCurrentState().getEditLog().logBackendStateChange(updateBackend);

        // Message
        StringBuilder formatSb = new StringBuilder();
        String opMessage;
        formatSb.append("%s:%d's host has been modified to %s");
        if (candidateBackends.size() >= 2) {
            formatSb.append("\nplease execute %d times, to modify the remaining backends\n");
            for (int i = 1; i < candidateBackends.size(); i++) {
                Backend be = candidateBackends.get(i);
                formatSb.append(NetUtils.getHostPortInAccessibleFormat(be.getHost(), be.getHeartbeatPort())).
                        append("\n");
            }
            opMessage = String.format(
                    formatSb.toString(), willBeModifiedHost,
                    updateBackend.getHeartbeatPort(), fqdn, candidateBackends.size() - 1);
        } else {
            opMessage = String.format(formatSb.toString(), willBeModifiedHost, updateBackend.getHeartbeatPort(), fqdn);
        }
        ShowResultSetMetaData.Builder builder = ShowResultSetMetaData.builder();
        builder.addColumn(new Column("Message", ScalarType.createVarchar(1024)));
        List<List<String>> messageResult = new ArrayList<>();
        messageResult.add(Collections.singletonList(opMessage));
        return new ShowResultSet(builder.build(), messageResult);
    }

    public ShowResultSet modifyBackendProperty(ModifyBackendClause modifyBackendClause) throws DdlException {
        String backendHostPort = modifyBackendClause.getBackendHostPort();
        Map<String, String> properties = modifyBackendClause.getProperties();

        // check backend existence
        Backend backend = getBackendWithHeartbeatPort(backendHostPort.split(":")[0],
                Integer.parseInt(backendHostPort.split(":")[1]));
        if (null == backend) {
            throw new DdlException(String.format("backend [%s] not found", backendHostPort));
        }

        ShowResultSetMetaData.Builder builder = ShowResultSetMetaData.builder();
        builder.addColumn(new Column("Message", ScalarType.createVarchar(1024)));
        List<List<String>> messageResult = new ArrayList<>();

        // update backend based on properties
        for (Map.Entry<String, String> entry : properties.entrySet()) {
            if (entry.getKey().equals(AlterSystemStmtAnalyzer.PROP_KEY_LOCATION)) {
                Map<String, String> location = new HashMap<>();
                // "" means clean backend location label
                if (entry.getValue().isEmpty()) {
                    backend.setLocation(location);
                    continue;
                }
                String[] locKV = entry.getValue().split(":");
                location.put(locKV[0].trim(), locKV[1].trim());
                backend.setLocation(location);
                String opMessage = String.format("%s:%d's location has been modified to %s",
                        backend.getHost(), backend.getHeartbeatPort(), properties);
                messageResult.add(Collections.singletonList(opMessage));
            } else {
                throw new UnsupportedOperationException("unsupported property: " + entry.getKey());
            }
        }

        // persistence
        GlobalStateMgr.getCurrentState().getEditLog().logBackendStateChange(backend);

        // Return message
        return new ShowResultSet(builder.build(), messageResult);
    }

    public ShowResultSet modifyBackend(ModifyBackendClause modifyBackendClause) throws DdlException {
        String backendHostPort = modifyBackendClause.getBackendHostPort();
        if (backendHostPort == null) {
            // modify backend host
            return modifyBackendHost(modifyBackendClause);
        } else {
            // modify backend property
            return modifyBackendProperty(modifyBackendClause);
        }
    }

    public void dropComputeNodes(List<Pair<String, Integer>> hostPortPairs) throws DdlException {
        for (Pair<String, Integer> pair : hostPortPairs) {
            // check is already exist
            if (getComputeNodeWithHeartbeatPort(pair.first, pair.second) == null) {
                throw new DdlException("compute node does not exists[" +
                        NetUtils.getHostPortInAccessibleFormat(pair.first, pair.second) + "]");
            }
        }

        for (Pair<String, Integer> pair : hostPortPairs) {
            dropComputeNode(pair.first, pair.second);
        }
    }

    public void dropComputeNode(String host, int heartbeatPort)
            throws DdlException {
        ComputeNode dropComputeNode = getComputeNodeWithHeartbeatPort(host, heartbeatPort);
        if (dropComputeNode == null) {
            throw new DdlException("compute node does not exists[" +
                    NetUtils.getHostPortInAccessibleFormat(host, heartbeatPort) + "]");
        }

        // update idToComputeNode
        idToComputeNodeRef.remove(dropComputeNode.getId());

        // remove from BackendCoreStat
        BackendCoreStat.removeNumOfHardwareCoresOfBe(dropComputeNode.getId());

        // remove worker
        if (RunMode.isSharedDataMode()) {
            int starletPort = dropComputeNode.getStarletPort();
            // only need to remove worker after be reported its staretPort
            if (starletPort != 0) {
                String workerAddr = NetUtils.getHostPortInAccessibleFormat(dropComputeNode.getHost(), starletPort);
                GlobalStateMgr.getCurrentState().getStarOSAgent().removeWorker(workerAddr);
            }
        }

        // log
        GlobalStateMgr.getCurrentState().getEditLog()
                .logDropComputeNode(new DropComputeNodeLog(dropComputeNode.getId()));
        LOG.info("finished to drop {}", dropComputeNode);
    }

    public void dropBackends(DropBackendClause dropBackendClause) throws DdlException {
        List<Pair<String, Integer>> hostPortPairs = dropBackendClause.getHostPortPairs();
        boolean needCheckWithoutForce = !dropBackendClause.isForce();

        for (Pair<String, Integer> pair : hostPortPairs) {
            // check is already exist
            if (getBackendWithHeartbeatPort(pair.first, pair.second) == null) {
                throw new DdlException("backend does not exists[" +
                        NetUtils.getHostPortInAccessibleFormat(pair.first, pair.second) + "]");
            }
        }

        for (Pair<String, Integer> pair : hostPortPairs) {
            dropBackend(pair.first, pair.second, needCheckWithoutForce);
        }
    }

    // for decommission
    public void dropBackend(long backendId) throws DdlException {
        Backend backend = getBackend(backendId);
        if (backend == null) {
            throw new DdlException("Backend[" + backendId + "] does not exist");
        }

        dropBackend(backend.getHost(), backend.getHeartbeatPort(), false);
    }

    private void checkWhenNotForceDrop(Backend droppedBackend) {
        GlobalStateMgr globalStateMgr = GlobalStateMgr.getCurrentState();
        List<Long> tabletIds =
                GlobalStateMgr.getCurrentState().getTabletInvertedIndex().getTabletIdsByBackendId(droppedBackend.getId());
        List<Long> dbs = globalStateMgr.getLocalMetastore().getDbIds();

        dbs.stream().map(globalStateMgr::getDb).forEach(db -> {
            Locker locker = new Locker();
            locker.lockDatabase(db, LockType.READ);
            try {
                db.getTables().stream()
                        .filter(Table::isOlapTableOrMaterializedView)
                        .map(table -> (OlapTable) table)
                        .filter(table -> table.getTableProperty().getReplicationNum() == 1)
                        .forEach(table -> table.getAllPhysicalPartitions().forEach(partition -> {
                            String errMsg = String.format("Tables such as [%s.%s] on the backend[%s:%d]" +
                                            " have only one replica. To avoid data loss," +
                                            " please change the replication_num of [%s.%s] to three." +
                                            " ALTER SYSTEM DROP BACKEND <backends> FORCE" +
                                            " can be used to forcibly drop the backend. ",
                                    db.getOriginName(), table.getName(), droppedBackend.getHost(),
                                    droppedBackend.getHeartbeatPort(), db.getOriginName(), table.getName());

                            partition.getMaterializedIndices(MaterializedIndex.IndexExtState.VISIBLE)
                                    .forEach(rollupIdx -> {
                                        boolean existIntersection = rollupIdx.getTablets().stream()
                                                .map(Tablet::getId).anyMatch(tabletIds::contains);

                                        if (existIntersection) {
                                            throw new RuntimeException(errMsg);
                                        }
                                    });
                        }));
            } finally {
                locker.unLockDatabase(db, LockType.READ);
            }
        });
    }

    // final entry of dropping backend
    public void dropBackend(String host, int heartbeatPort, boolean needCheckWithoutForce) throws DdlException {
        if (getBackendWithHeartbeatPort(host, heartbeatPort) == null) {
            throw new DdlException("backend does not exists[" +
                    NetUtils.getHostPortInAccessibleFormat(host, heartbeatPort) + "]");
        }

        Backend droppedBackend = getBackendWithHeartbeatPort(host, heartbeatPort);
        if (needCheckWithoutForce) {
            try {
                checkWhenNotForceDrop(droppedBackend);
            } catch (RuntimeException e) {
                throw new DdlException(e.getMessage());
            }
        }

        // update idToBackend
        idToBackendRef.remove(droppedBackend.getId());

        // update idToReportVersion
        Map<Long, AtomicLong> copiedReportVersions = Maps.newHashMap(idToReportVersionRef);
        copiedReportVersions.remove(droppedBackend.getId());
        idToReportVersionRef = ImmutableMap.copyOf(copiedReportVersions);

        // remove from BackendCoreStat
        BackendCoreStat.removeNumOfHardwareCoresOfBe(droppedBackend.getId());

        // remove worker
        if (RunMode.isSharedDataMode()) {
            int starletPort = droppedBackend.getStarletPort();
            // only need to remove worker after be reported its staretPort
            if (starletPort != 0) {
                String workerAddr = NetUtils.getHostPortInAccessibleFormat(droppedBackend.getHost(), starletPort);
                GlobalStateMgr.getCurrentState().getStarOSAgent().removeWorker(workerAddr);
            }
        }

        // log
        GlobalStateMgr.getCurrentState().getEditLog().logDropBackend(droppedBackend);
        LOG.info("finished to drop {}", droppedBackend);

        // backends are changed, regenerated tablet number metrics
        MetricRepo.generateBackendsTabletMetrics();
    }

    private Backend getBackendByHostPort(String hostPort) throws DdlException {
        String[] items = hostPort.split(":");
        if (items.length != 2) {
            throw new DdlException("invalid BE format: " + hostPort + ", host and port should be separated by ':'");
        }

        int port;
        try {
            port = Integer.parseInt(items[1]);
        } catch (NumberFormatException e) {
            throw new DdlException("invalid port format: " + items[1]);
        }

        Backend backend = getBackendWithHeartbeatPort(items[0], port);
        if (backend == null) {
            throw new DdlException("Backend: " + hostPort + " does not exist");
        }
        return backend;
    }

    public void decommissionDisks(String beHostPort, List<String> diskList) throws DdlException {
        Backend backend = getBackendByHostPort(beHostPort);
        for (String disk : diskList) {
            backend.decommissionDisk(disk);
        }

        GlobalStateMgr.getCurrentState().getEditLog()
                .logDecommissionDisk(new DecommissionDiskInfo(backend.getId(), diskList));
    }

    public void cancelDecommissionDisks(String beHostPort, List<String> diskList) throws DdlException {
        Backend backend = getBackendByHostPort(beHostPort);
        for (String disk : diskList) {
            backend.cancelDecommissionDisk(disk);
        }

        GlobalStateMgr.getCurrentState().getEditLog()
                .logCancelDecommissionDisk(new CancelDecommissionDiskInfo(backend.getId(), diskList));
    }

    public void disableDisks(String beHostPort, List<String> diskList) throws DdlException {
        Backend backend = getBackendByHostPort(beHostPort);
        for (String disk : diskList) {
            backend.disableDisk(disk);
        }

        GlobalStateMgr.getCurrentState().getEditLog().logDisableDisk(new DisableDiskInfo(backend.getId(), diskList));
    }

    public void cancelDisableDisks(String beHostPort, List<String> diskList) throws DdlException {
        Backend backend = getBackendByHostPort(beHostPort);
        for (String disk : diskList) {
            backend.cancelDisableDisk(disk);
        }

        GlobalStateMgr.getCurrentState().getEditLog()
                .logCancelDisableDisk(new CancelDisableDiskInfo(backend.getId(), diskList));
    }

    public void replayDecommissionDisks(DecommissionDiskInfo info) {
        Backend backend = getBackend(info.getBeId());
        if (backend == null) {
            LOG.warn("replay decommission disk failed, backend:{} does not exist", info.getBeId());
            return;
        }
        for (String disk : info.getDiskList()) {
            try {
                backend.decommissionDisk(disk);
            } catch (DdlException e) {
                LOG.warn("replay decommission disk failed", e);
            }
        }
    }

    public void replayCancelDecommissionDisks(CancelDecommissionDiskInfo info) {
        Backend backend = getBackend(info.getBeId());
        if (backend == null) {
            LOG.warn("replay cancel decommission disk failed, backend:{} does not exist", info.getBeId());
            return;
        }
        for (String disk : info.getDiskList()) {
            try {
                backend.cancelDecommissionDisk(disk);
            } catch (DdlException e) {
                LOG.warn("replay cancel decommission disk failed", e);
            }
        }
    }

    public void replayDisableDisks(DisableDiskInfo info) {
        Backend backend = getBackend(info.getBeId());
        if (backend == null) {
            LOG.warn("replay disable disk failed, backend:{} does not exist", info.getBeId());
            return;
        }

        for (String disk : info.getDiskList()) {
            try {
                backend.disableDisk(disk);
            } catch (DdlException e) {
                LOG.warn("replay disable disk failed", e);
            }
        }
    }

    public void replayCancelDisableDisks(CancelDisableDiskInfo info) {
        Backend backend = getBackend(info.getBeId());
        if (backend == null) {
            LOG.warn("replay cancel disable disk failed, backend:{} does not exist", info.getBeId());
            return;
        }

        for (String disk : info.getDiskList()) {
            try {
                backend.cancelDisableDisk(disk);
            } catch (DdlException e) {
                LOG.warn("replay cancel disable disk failed", e);
            }
        }
    }

    // only for test
    public void dropAllBackend() {
        // update idToBackend
        idToBackendRef.clear();
        // update idToReportVersion
        idToReportVersionRef = ImmutableMap.of();
    }

    // only for test
    public void dropAllComputeNode() {
        // update idToComputeNodeRef
        idToComputeNodeRef.clear();
    }

    public Backend getBackend(long backendId) {
        return idToBackendRef.get(backendId);
    }

    public ComputeNode getComputeNode(long computeNodeId) {
        return idToComputeNodeRef.get(computeNodeId);
    }

    public ComputeNode getBackendOrComputeNode(long nodeId) {
        ComputeNode backend = idToBackendRef.get(nodeId);
        if (backend == null) {
            backend = idToComputeNodeRef.get(nodeId);
        }
        return backend;
    }

    public void updateDataCacheMetrics(long backendId, DataCacheMetrics dataCacheMetrics) {
        ComputeNode node = getBackendOrComputeNode(backendId);
        if (node == null) {
            LOG.warn("updateDataCacheMetrics receives a non-exist backend/compute [id={}]", backendId);
            return;
        }
        node.updateDataCacheMetrics(dataCacheMetrics);
    }

    public void updateResourceUsage(long backendId, int numRunningQueries, long memLimitBytes, long memUsedBytes,
                                    int cpuUsedPermille, List<TResourceGroupUsage> groupUsages) {
        ComputeNode node = getBackendOrComputeNode(backendId);
        if (node == null) {
            LOG.warn("updateResourceUsage receives a non-exist backend/compute [id={}]", backendId);
            return;
        }

        node.updateResourceUsage(numRunningQueries, memLimitBytes, memUsedBytes, cpuUsedPermille);

        if (groupUsages != null) {
            List<Pair<ResourceGroup, TResourceGroupUsage>> groupAndUsages = new ArrayList<>(groupUsages.size());
            for (TResourceGroupUsage usage : groupUsages) {
                ResourceGroup group = GlobalStateMgr.getCurrentState().getResourceGroupMgr()
                        .getResourceGroupIncludingDefault(usage.getGroup_id());
                if (group == null) {
                    continue;
                }
                groupAndUsages.add(Pair.create(group, usage));
            }
            node.updateResourceGroupUsage(groupAndUsages);
        }

        GlobalStateMgr.getCurrentState().getResourceUsageMonitor().notifyResourceUsageUpdate();
    }

    public boolean checkBackendAvailable(long backendId) {
        Backend backend = idToBackendRef.get(backendId);
        return backend != null && backend.isAvailable();
    }

    public boolean checkNodeAvailable(ComputeNode node) {
        if (node != null) {
            if (node instanceof Backend) {
                return node.isAvailable();
            } else {
                return node.isAlive();
            }
        }
        return false;
    }

    public boolean checkBackendAlive(long backendId) {
        Backend backend = idToBackendRef.get(backendId);
        return backend != null && backend.isAlive();
    }

    public ComputeNode getComputeNodeWithHeartbeatPort(String host, int heartPort) {
        for (ComputeNode computeNode : idToComputeNodeRef.values()) {
            if (NetUtils.isSameIP(computeNode.getHost(), host) && computeNode.getHeartbeatPort() == heartPort) {
                return computeNode;
            }
        }
        return null;
    }

    public Backend getBackendWithHeartbeatPort(String host, int heartPort) {
        for (Backend backend : idToBackendRef.values()) {
            if (NetUtils.isSameIP(backend.getHost(), host) && backend.getHeartbeatPort() == heartPort) {
                return backend;
            }
        }
        return null;
    }

    public long getBackendIdWithStarletPort(String host, int starletPort) {
        for (Backend backend : idToBackendRef.values()) {
            if (NetUtils.isSameIP(backend.getHost(), host) && backend.getStarletPort() == starletPort) {
                return backend.getId();
            }
        }
        return -1L;
    }

    public long getComputeNodeIdWithStarletPort(String host, int starletPort) {
        for (ComputeNode cn : idToComputeNodeRef.values()) {
            if (NetUtils.isSameIP(cn.getHost(), host) && cn.getStarletPort() == starletPort) {
                return cn.getId();
            }
        }
        return -1L;
    }

    public static TNetworkAddress toBrpcHost(TNetworkAddress host) throws Exception {
        ComputeNode computeNode = GlobalStateMgr.getCurrentState().getNodeMgr().getClusterInfo().getBackendWithBePort(
                host.getHostname(), host.getPort());
        if (computeNode == null) {
            computeNode =
                    GlobalStateMgr.getCurrentState().getNodeMgr().getClusterInfo()
                            .getComputeNodeWithBePort(host.getHostname(), host.getPort());
            if (computeNode == null) {
                throw new UserException(FeConstants.BACKEND_NODE_NOT_FOUND_ERROR);
            }
        }
        if (computeNode.getBrpcPort() < 0) {
            return null;
        }
        return new TNetworkAddress(computeNode.getHost(), computeNode.getBrpcPort());
    }

    public Backend getBackendWithBePort(String host, int bePort) {
        return getComputeNodeWithBePortCommon(host, bePort, idToBackendRef);
    }

    public ComputeNode getBackendOrComputeNodeWithBePort(String host, int bePort) {
        ComputeNode node = getBackendWithBePort(host, bePort);
        if (node == null) {
            node = getComputeNodeWithBePort(host, bePort);
        }
        return node;
    }

    public List<Backend> getBackendOnlyWithHost(String host) {
        List<Backend> resultBackends = new ArrayList<>();
        for (Backend backend : idToBackendRef.values()) {
            if (backend.getHost().equals(host)) {
                resultBackends.add(backend);
            }
        }
        return resultBackends;
    }

    public List<Long> getBackendIds() {
        return getBackendIds(false);
    }

    public int getAliveBackendNumber() {
        return getBackendIds(true).size();
    }

    public int getTotalBackendNumber() {
        return idToBackendRef.size();
    }

    public int getTotalComputeNodeNumber() {
        return idToComputeNodeRef.size();
    }

    public int getAliveComputeNodeNumber() {
        return getComputeNodeIds(true).size();
    }

    public ComputeNode getComputeNodeWithBePort(String host, int bePort) {
<<<<<<< HEAD
        for (ComputeNode computeNode : idToComputeNodeRef.values()) {
            if (NetUtils.isSameIP(computeNode.getHost(), host) && computeNode.getBePort() == bePort) {
=======
        return getComputeNodeWithBePortCommon(host, bePort, idToComputeNodeRef);
    }

    private <T extends ComputeNode> T getComputeNodeWithBePortCommon(String host, int bePort,
                                                                     Map<Long, T> nodeRef) {
        Pair<String, String> targetPair;
        try {
            targetPair = NetUtils.getIpAndFqdnByHost(host);
        } catch (UnknownHostException e) {
            LOG.warn("failed to get right ip by fqdn {}", e.getMessage());
            return null;
        }

        for (T computeNode : nodeRef.values()) {
            Pair<String, String> curPair;
            try {
                curPair = NetUtils.getIpAndFqdnByHost(computeNode.getHost());
            } catch (UnknownHostException e) {
                LOG.warn("failed to get right ip by fqdn {}", e.getMessage());
                continue;
            }
            boolean hostMatch = false;
            // target, cur has same ip
            if (targetPair.first.equals(curPair.first)) {
                hostMatch = true;
            }
            // target, cur has same fqdn and both of them are not equal ""
            if (!hostMatch && targetPair.second.equals(curPair.second) && !curPair.second.equals("")) {
                hostMatch = true;
            }
            if (hostMatch && (computeNode.getBePort() == bePort)) {
>>>>>>> 503237f8
                return computeNode;
            }
        }
        return null;
    }

    public List<Long> getComputeNodeIds(boolean needAlive) {
        List<Long> computeNodeIds = Lists.newArrayList(idToComputeNodeRef.keySet());
        if (needAlive) {
            Iterator<Long> iter = computeNodeIds.iterator();
            while (iter.hasNext()) {
                ComputeNode computeNode = this.getComputeNode(iter.next());
                if (computeNode == null || !computeNode.isAlive()) {
                    iter.remove();
                }
            }
        }
        return computeNodeIds;
    }

    public List<Long> getBackendIds(boolean needAlive) {
        List<Long> backendIds = Lists.newArrayList(idToBackendRef.keySet());
        if (needAlive) {
            Iterator<Long> iter = backendIds.iterator();
            while (iter.hasNext()) {
                Backend backend = this.getBackend(iter.next());
                if (backend == null || !backend.isAlive()) {
                    iter.remove();
                }
            }
        }
        return backendIds;
    }

    public List<Long> getDecommissionedBackendIds() {
        List<Long> backendIds = Lists.newArrayList(idToBackendRef.keySet());

        Iterator<Long> iter = backendIds.iterator();
        while (iter.hasNext()) {
            Backend backend = this.getBackend(iter.next());
            if (backend == null || !backend.isDecommissioned()) {
                iter.remove();
            }
        }
        return backendIds;
    }

    public List<Long> getAvailableBackendIds() {
        List<Long> backendIds = Lists.newArrayList(idToBackendRef.keySet());

        Iterator<Long> iter = backendIds.iterator();
        while (iter.hasNext()) {
            Backend backend = this.getBackend(iter.next());
            if (backend == null || !backend.isAvailable()) {
                iter.remove();
            }
        }
        return backendIds;
    }

    public List<Long> getAvailableComputeNodeIds() {
        List<Long> computeNodeIds = Lists.newArrayList(idToComputeNodeRef.keySet());

        Iterator<Long> iter = computeNodeIds.iterator();
        while (iter.hasNext()) {
            ComputeNode cn = this.getComputeNode(iter.next());
            if (cn == null || !cn.isAvailable()) {
                iter.remove();
            }
        }
        return computeNodeIds;
    }

    public List<Backend> getBackends() {
        return Lists.newArrayList(idToBackendRef.values());
    }

    public List<Backend> getAvailableBackends() {
        return getBackends().stream()
                .filter(ComputeNode::isAvailable)
                .collect(Collectors.toList());
    }

    public List<ComputeNode> getComputeNodes() {
        return Lists.newArrayList(idToComputeNodeRef.values());
    }

    public List<ComputeNode> getAvailableComputeNodes() {
        return getComputeNodes().stream()
                .filter(ComputeNode::isAvailable)
                .collect(Collectors.toList());
    }

    public Stream<ComputeNode> backendAndComputeNodeStream() {
        return Stream.concat(idToBackendRef.values().stream(), idToComputeNodeRef.values().stream());
    }

    public ImmutableMap<Long, Backend> getIdToBackend() {
        return ImmutableMap.copyOf(idToBackendRef);
    }

    public ImmutableMap<Long, ComputeNode> getIdComputeNode() {
        return ImmutableMap.copyOf(idToComputeNodeRef);
    }

    public long getBackendReportVersion(long backendId) {
        AtomicLong atomicLong;
        if ((atomicLong = idToReportVersionRef.get(backendId)) == null) {
            return -1L;
        } else {
            return atomicLong.get();
        }
    }

    public void updateBackendReportVersion(long backendId, long newReportVersion, long dbId) {
        ComputeNode node = getBackendOrComputeNode(backendId);
        // only backend need to report version
        if (node instanceof Backend) {
            AtomicLong atomicLong;
            if ((atomicLong = idToReportVersionRef.get(backendId)) != null) {
                Database db = GlobalStateMgr.getCurrentState().getDb(dbId);
                if (db != null) {
                    updateReportVersionIncrementally(atomicLong, newReportVersion);
                    LOG.debug("update backend {} report version: {}, db: {}", backendId, newReportVersion, dbId);
                } else {
                    LOG.warn("failed to update backend report version, db {} does not exist", dbId);
                }
            } else {
                LOG.warn("failed to update backend report version, backend {} does not exist", backendId);
            }
        }
    }

    protected synchronized void updateReportVersionIncrementally(AtomicLong currentVersion, long newVersion) {
        if (currentVersion.get() < newVersion) {
            currentVersion.set(newVersion);
        }
    }

    public void clear() {
        this.idToBackendRef = new ConcurrentHashMap<>();
        this.idToReportVersionRef = ImmutableMap.of();
    }

    public static Pair<String, Integer> validateHostAndPort(String hostPort, boolean resolveHost) throws AnalysisException {
        hostPort = hostPort.replaceAll("\\s+", "");
        if (hostPort.isEmpty()) {
            throw new AnalysisException("Invalid host port: " + hostPort);
        }

        String[] hostInfo = NetUtils.resolveHostInfoFromHostPort(hostPort);
        String host = hostInfo[0];
        if (Strings.isNullOrEmpty(host)) {
            throw new AnalysisException("Host is null");
        }

        int heartbeatPort;
        try {
            // validate host
            if (resolveHost && !InetAddressValidator.getInstance().isValid(host)) {
                // maybe this is a hostname
                // if no IP address for the host could be found, 'getByName'
                // will throw
                // UnknownHostException
                InetAddress inetAddress = InetAddress.getByName(host);
                host = inetAddress.getHostAddress();
            }

            // validate port
            heartbeatPort = Integer.parseInt(hostInfo[1]);

            if (heartbeatPort <= 0 || heartbeatPort >= 65536) {
                throw new AnalysisException("Port is out of range: " + heartbeatPort);
            }

            return new Pair<>(host, heartbeatPort);
        } catch (UnknownHostException e) {
            throw new AnalysisException("Unknown host: " + e.getMessage());
        } catch (Exception e) {
            throw new AnalysisException("Encounter unknown exception: " + e.getMessage());
        }
    }

    public void replayAddComputeNode(ComputeNode newComputeNode) {
        // update idToComputeNode
        newComputeNode.setBackendState(BackendState.using);
        idToComputeNodeRef.put(newComputeNode.getId(), newComputeNode);
    }

    public void replayAddBackend(Backend newBackend) {
        // update idToBackend
        idToBackendRef.put(newBackend.getId(), newBackend);

        // set new backend's report version as 0L
        Map<Long, AtomicLong> copiedReportVersions = Maps.newHashMap(idToReportVersionRef);
        copiedReportVersions.put(newBackend.getId(), new AtomicLong(0L));
        idToReportVersionRef = ImmutableMap.copyOf(copiedReportVersions);
    }

    public void replayDropComputeNode(long computeNodeId) {
        LOG.debug("replayDropComputeNode: {}", computeNodeId);
        // update idToComputeNode
        ComputeNode cn = idToComputeNodeRef.remove(computeNodeId);

        // BackendCoreStat is a global state, checkpoint should not modify it.
        if (!GlobalStateMgr.isCheckpointThread()) {
            // remove from BackendCoreStat
            BackendCoreStat.removeNumOfHardwareCoresOfBe(computeNodeId);
        }

        // clear map in starosAgent
        if (RunMode.isSharedDataMode()) {
            int starletPort = cn.getStarletPort();
            if (starletPort == 0) {
                return;
            }
            String workerAddr = NetUtils.getHostPortInAccessibleFormat(cn.getHost(), starletPort);
            GlobalStateMgr.getCurrentState().getStarOSAgent().removeWorkerFromMap(workerAddr);
        }
    }

    public void replayDropBackend(Backend backend) {
        LOG.debug("replayDropBackend: {}", backend);
        // update idToBackend
        idToBackendRef.remove(backend.getId());

        // update idToReportVersion
        Map<Long, AtomicLong> copiedReportVersions = Maps.newHashMap(idToReportVersionRef);
        copiedReportVersions.remove(backend.getId());
        idToReportVersionRef = ImmutableMap.copyOf(copiedReportVersions);

        // BackendCoreStat is a global state, checkpoint should not modify it.
        if (!GlobalStateMgr.isCheckpointThread()) {
            // remove from BackendCoreStat
            BackendCoreStat.removeNumOfHardwareCoresOfBe(backend.getId());
        }

        // clear map in starosAgent
        if (RunMode.isSharedDataMode()) {
            int starletPort = backend.getStarletPort();
            if (starletPort == 0) {
                return;
            }
            String workerAddr = NetUtils.getHostPortInAccessibleFormat(backend.getHost(), starletPort);
            GlobalStateMgr.getCurrentState().getStarOSAgent().removeWorkerFromMap(workerAddr);
        }
    }

    public void updateBackendState(Backend be) {
        long id = be.getId();
        Backend memoryBe = getBackend(id);
        if (memoryBe == null) {
            // backend may already be dropped. this may happen when
            // 1. SystemHandler drop the decommission backend
            // 2. at same time, user try to cancel the decommission of that backend.
            // These two operations do not guarantee the order.
            return;
        }
        memoryBe.setBePort(be.getBePort());
        memoryBe.setHost(be.getHost());
        memoryBe.setAlive(be.isAlive());
        memoryBe.setDecommissioned(be.isDecommissioned());
        memoryBe.setHttpPort(be.getHttpPort());
        memoryBe.setBeRpcPort(be.getBeRpcPort());
        memoryBe.setBrpcPort(be.getBrpcPort());
        memoryBe.setLastUpdateMs(be.getLastUpdateMs());
        memoryBe.setLastStartTime(be.getLastStartTime());
        memoryBe.setDisks(be.getDisks());
        memoryBe.setBackendState(be.getBackendState());
        memoryBe.setDecommissionType(be.getDecommissionType());
    }

    public long getClusterAvailableCapacityB() {
        List<Backend> clusterBackends = getBackends();
        long capacity = 0L;
        for (Backend backend : clusterBackends) {
            // Here we do not check if backend is alive,
            // We suppose the dead backends will back to alive later.
            if (backend.isDecommissioned()) {
                // Data on decommissioned backend will move to other backends,
                // So we need to minus size of those data.
                capacity -= backend.getDataUsedCapacityB();
            } else {
                capacity += backend.getAvailableCapacityB();
            }
        }
        return capacity;
    }

    public void checkClusterCapacity() throws DdlException {
        if (RunMode.isSharedDataMode()) {
            return;
        }

        if (getClusterAvailableCapacityB() <= 0L) {
            throw new DdlException("Cluster has no available capacity");
        }
    }

    /*
     * Try to randomly get a backend id by given host.
     * If not found, return -1
     */
    public long getBackendIdByHost(String host) {
        ImmutableMap<Long, Backend> idToBackend = ImmutableMap.copyOf(idToBackendRef);
        List<Backend> selectedBackends = Lists.newArrayList();
        for (Backend backend : idToBackend.values()) {
            if (backend.getHost().equals(host)) {
                selectedBackends.add(backend);
            }
        }

        if (selectedBackends.isEmpty()) {
            return -1L;
        }

        Collections.shuffle(selectedBackends);
        return selectedBackends.get(0).getId();
    }

    public String getBackendHostById(long backendId) {
        Backend backend = getBackend(backendId);
        return backend == null ? null : backend.getHost();
    }

    /*
     * Check if the specified disks' capacity has reached the limit.
     * bePathsMap is (BE id -> list of path hash)
     * If usingHardLimit is true, it will check with the usingHardLimit threshold.
     *
     * return Status.OK if not reach the limit
     */
    public Status checkExceedDiskCapacityLimit(Multimap<Long, Long> bePathsMap, boolean usingHardLimit) {
        LOG.debug("pathBeMap: {}", bePathsMap);
        if (RunMode.getCurrentRunMode() != RunMode.SHARED_DATA) {
            ImmutableMap<Long, DiskInfo> pathHashToDiskInfo = pathHashToDishInfoRef;
            for (Long beId : bePathsMap.keySet()) {
                for (Long pathHash : bePathsMap.get(beId)) {
                    DiskInfo diskInfo = pathHashToDiskInfo.get(pathHash);
                    if (diskInfo != null && diskInfo.exceedLimit(usingHardLimit)) {
                        return new Status(TStatusCode.CANCELLED,
                                "disk " + pathHash + " on backend " + beId + " exceed limit usage");
                    }
                }
            }
        }
        return Status.OK;
    }

    // update the path info when disk report
    // there is only one thread can update path info, so no need to worry about concurrency control
    public void updatePathInfo(List<DiskInfo> addedDisks, List<DiskInfo> removedDisks) {
        Map<Long, DiskInfo> copiedPathInfos = Maps.newHashMap(pathHashToDishInfoRef);
        for (DiskInfo diskInfo : addedDisks) {
            copiedPathInfos.put(diskInfo.getPathHash(), diskInfo);
        }
        for (DiskInfo diskInfo : removedDisks) {
            copiedPathInfos.remove(diskInfo.getPathHash());
        }
        ImmutableMap<Long, DiskInfo> newPathInfos = ImmutableMap.copyOf(copiedPathInfos);
        pathHashToDishInfoRef = newPathInfos;
        LOG.debug("update path infos: {}", newPathInfos);
    }

    @Override
    public void gsonPostProcess() throws IOException {
        Map<Long, AtomicLong> idToReportVersion = new HashMap<>();
        for (long beId : idToBackendRef.keySet()) {
            idToReportVersion.put(beId, new AtomicLong(0));
        }
        idToReportVersionRef = ImmutableMap.copyOf(idToReportVersion);

        // BackendCoreStat is a global state, checkpoint should not modify it.
        if (!GlobalStateMgr.isCheckpointThread()) {
            // update BackendCoreStat
            for (ComputeNode node : idToBackendRef.values()) {
                BackendCoreStat.setNumOfHardwareCoresOfBe(node.getId(), node.getCpuCores());
            }
            for (ComputeNode node : idToComputeNodeRef.values()) {
                BackendCoreStat.setNumOfHardwareCoresOfBe(node.getId(), node.getCpuCores());
            }
        }
    }
}
<|MERGE_RESOLUTION|>--- conflicted
+++ resolved
@@ -796,10 +796,6 @@
     }
 
     public ComputeNode getComputeNodeWithBePort(String host, int bePort) {
-<<<<<<< HEAD
-        for (ComputeNode computeNode : idToComputeNodeRef.values()) {
-            if (NetUtils.isSameIP(computeNode.getHost(), host) && computeNode.getBePort() == bePort) {
-=======
         return getComputeNodeWithBePortCommon(host, bePort, idToComputeNodeRef);
     }
 
@@ -823,7 +819,7 @@
             }
             boolean hostMatch = false;
             // target, cur has same ip
-            if (targetPair.first.equals(curPair.first)) {
+            if (NetUtils.isSameIP(targetPair.first, curPair.first)) {
                 hostMatch = true;
             }
             // target, cur has same fqdn and both of them are not equal ""
@@ -831,7 +827,6 @@
                 hostMatch = true;
             }
             if (hostMatch && (computeNode.getBePort() == bePort)) {
->>>>>>> 503237f8
                 return computeNode;
             }
         }
