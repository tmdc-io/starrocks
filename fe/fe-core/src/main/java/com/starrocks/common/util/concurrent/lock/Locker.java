// Copyright 2021-present StarRocks, Inc. All rights reserved.
//
// Licensed under the Apache License, Version 2.0 (the "License");
// you may not use this file except in compliance with the License.
// You may obtain a copy of the License at
//
//     https://www.apache.org/licenses/LICENSE-2.0
//
// Unless required by applicable law or agreed to in writing, software
// distributed under the License is distributed on an "AS IS" BASIS,
// WITHOUT WARRANTIES OR CONDITIONS OF ANY KIND, either express or implied.
// See the License for the specific language governing permissions and
// limitations under the License.

package com.starrocks.common.util.concurrent.lock;

import com.google.api.client.util.Lists;
import com.google.common.base.Objects;
import com.google.common.base.Preconditions;
import com.google.common.collect.ImmutableList;
import com.starrocks.catalog.Database;
import com.starrocks.catalog.Table;
import com.starrocks.common.Config;
import com.starrocks.common.ErrorCode;
import com.starrocks.common.ErrorReportException;
import com.starrocks.common.util.LogUtil;
import com.starrocks.common.util.Util;
import com.starrocks.common.util.concurrent.QueryableReentrantReadWriteLock;
import com.starrocks.server.GlobalStateMgr;
import org.apache.logging.log4j.LogManager;
import org.apache.logging.log4j.Logger;

import java.time.Duration;
import java.util.ArrayList;
import java.util.Collections;
import java.util.Comparator;
import java.util.HashMap;
import java.util.List;
import java.util.Map;
import java.util.Set;
import java.util.concurrent.TimeUnit;
import java.util.stream.Collectors;

public class Locker {
    private static final Logger LOG = LogManager.getLogger(Locker.class);

    /* The rid of the lock that this locker is waiting for. */
    private Long waitingForRid;

    /* The LockType corresponding to waitingFor. */
    private LockType waitingForType;

    /* The time when the current Locker starts to request for the lock. */
    private long lockRequestTimeMs;

    /* The thread stack that created this locker. */
    private final String lockerStackTrace;

    /* The thread that request lock. */
    private final Thread lockerThread;

    private final Map<Long, Long> lastSlowLockLogTimeMap = new HashMap<>();

    public Locker() {
        this.waitingForRid = null;
        this.waitingForType = null;
        /* Save the thread used to create the locker and thread stack. */
        this.lockerThread = Thread.currentThread();
        this.lockerStackTrace = getStackTrace(this.lockerThread);
    }

    /**
     * Attempt to acquire a lock of 'lockType' on resourceId
     *
     * @param rid      The resource id to lock
     * @param lockType Then lock type requested
     * @param timeout  milliseconds to time out after if lock couldn't be obtained.
     *                 0 means block indefinitely.
     * @throws LockTimeoutException    when the transaction time limit was exceeded.
     * @throws NotSupportLockException when not support param or operation
     */
    public void lock(long rid, LockType lockType, long timeout) throws LockException {
        if (timeout < 0) {
            throw new NotSupportLockException("lock timeout value cannot be less than 0");
        }

        LockManager lockManager = GlobalStateMgr.getCurrentState().getLockManager();
        LOG.debug(this + " | LockManager request lock : rid " + rid + ", lock type " + lockType);
        lockManager.lock(rid, this, lockType, timeout);
        LOG.debug(this + " | LockManager acquire lock : rid " + rid + ", lock type " + lockType);
    }

    public void lock(long rid, LockType lockType) throws LockException {
        this.lock(rid, lockType, 0);
    }

    /**
     * Release lock
     *
     * @param rid The resource id of the lock to release.
     * @throws IllegalMonitorStateException – if the current thread does not hold this lock
     */
    public void release(long rid, LockType lockType) {
        LockManager lockManager = GlobalStateMgr.getCurrentState().getLockManager();
        LOG.debug(this + " | LockManager release lock : rid " + rid + ", lock type " + lockType);
        try {
            lockManager.release(rid, this, lockType);
        } catch (LockException e) {
            throw ErrorReportException.report(ErrorCode.ERR_LOCK_ERROR, e.getMessage());
        }
    }

    /**
     * Before the new version of LockManager is fully enabled, it is used to be compatible with the original db lock logic.
     */
    public void lockDatabase(Database database, LockType lockType) {
        if (Config.lock_manager_enabled) {
            Preconditions.checkNotNull(database);
            try {
                lock(database.getId(), lockType, 0);
            } catch (LockException e) {
                throw ErrorReportException.report(ErrorCode.ERR_LOCK_ERROR, e.getMessage());
            }
        } else {
            if (lockType.isWriteLock()) {
                QueryableReentrantReadWriteLock rwLock = database.getRwLock();
                long startMs = TimeUnit.MILLISECONDS.convert(System.nanoTime(), TimeUnit.NANOSECONDS);
                String threadDump = getOwnerInfo(rwLock.getOwner());
                rwLock.exclusiveLock();
                logSlowLockEventIfNeeded(startMs, "writeLock", threadDump, database.getId(), database.getFullName());
            } else {
                QueryableReentrantReadWriteLock rwLock = database.getRwLock();
                long startMs = TimeUnit.MILLISECONDS.convert(System.nanoTime(), TimeUnit.NANOSECONDS);
                String threadDump = getOwnerInfo(rwLock.getOwner());
                rwLock.sharedLock();
                logSlowLockEventIfNeeded(startMs, "readLock", threadDump, database.getId(), database.getFullName());
            }
        }
    }

    /**
     * Before the new version of LockManager is fully enabled, it is used to be compatible with the original db lock logic.
     */
    public boolean tryLockDatabase(Database database, LockType lockType, long timeout) {
        if (Config.lock_manager_enabled) {
            Preconditions.checkNotNull(database);

            try {
                lock(database.getId(), lockType, timeout);
                return true;
            } catch (LockTimeoutException e) {
                return false;
            } catch (LockException e) {
                throw ErrorReportException.report(ErrorCode.ERR_LOCK_ERROR, e.getMessage());
            }
        } else {
            Preconditions.checkState(lockType.equals(LockType.READ) || lockType.equals(LockType.WRITE));

            QueryableReentrantReadWriteLock rwLock = database.getRwLock();
            try {
                long startMs = TimeUnit.MILLISECONDS.convert(System.nanoTime(), TimeUnit.NANOSECONDS);
                String threadDump = getOwnerInfo(rwLock.getOwner());

                boolean result;
                if (lockType.isWriteLock()) {
                    result = rwLock.tryExclusiveLock(timeout, TimeUnit.MILLISECONDS);
                } else {
                    result = rwLock.trySharedLock(timeout, TimeUnit.MILLISECONDS);
                }

                if (!result) {
                    logTryLockFailureEvent(lockType.toString(), threadDump);
                    return false;
                } else {
                    logSlowLockEventIfNeeded(startMs, "try" + lockType, threadDump, database.getId(),
                            database.getFullName());
                    return true;
                }
            } catch (InterruptedException e) {
                LOG.warn("failed to try " + lockType + " lock at db[" + database.getId() + "]", e);
                return false;
            }
        }
    }

    private void logTryLockFailureEvent(String type, String threadDump) {
        LOG.warn("try db lock failed. type: {}, current {}", type, threadDump);
    }

    /**
     * Before the new version of LockManager is fully enabled, it is used to be compatible with the original db lock logic.
     */
    public boolean lockAndCheckExist(Database database, LockType lockType) {
        lockDatabase(database, lockType);
        if (database.getExist()) {
            return true;
        } else {
            unLockDatabase(database, lockType);
            return false;
        }
    }

    /**
     * Before the new version of LockManager is fully enabled, it is used to be compatible with the original db lock logic.
     */
    public void unLockDatabase(Database database, LockType lockType) {
        if (Config.lock_manager_enabled) {
            Preconditions.checkNotNull(database);
            release(database.getId(), lockType);
        } else {
            if (lockType.isWriteLock()) {
                QueryableReentrantReadWriteLock rwLock = database.getRwLock();
                rwLock.exclusiveUnlock();
            } else {
                QueryableReentrantReadWriteLock rwLock = database.getRwLock();
                rwLock.sharedUnlock();
            }
        }
    }

    /**
     * FYI: should deduplicate dbs before call this api.
     * lock databases in ascending order of id.
     *
     * @param dbs:      databases to be locked
     * @param lockType: lock type
     */
    public void lockDatabases(List<Database> dbs, LockType lockType) {
        if (dbs == null) {
            return;
        }
        dbs.sort(Comparator.comparingLong(Database::getId));
        for (Database db : dbs) {
            lockDatabase(db, lockType);
        }
    }

    /**
     * FYI: should deduplicate dbs before call this api.
     *
     * @param dbs:      databases to be locked
     * @param lockType: lock type
     */
    public void unlockDatabases(List<Database> dbs, LockType lockType) {
        if (dbs == null) {
            return;
        }
        for (Database db : dbs) {
            unLockDatabase(db, lockType);
        }
    }

    private String getOwnerInfo(Thread owner) {
        if (owner == null) {
            return "";
        }
        StringBuilder sb = new StringBuilder();
        sb.append("owner id: ").append(owner.getId()).append(", owner name: ")
                .append(owner.getName()).append(", owner stack: ").append(Util.dumpThread(owner, 50));
        return sb.toString();
    }

    private void logSlowLockEventIfNeeded(long startMs, String type, String threadDump, Long databaseId,
                                          String fullQualifiedName) {
        long endMs = TimeUnit.MILLISECONDS.convert(System.nanoTime(), TimeUnit.NANOSECONDS);
        Long lastSlowLockLogTime = lastSlowLockLogTimeMap.getOrDefault(databaseId, 0L);
        if (endMs - startMs > Config.slow_lock_threshold_ms &&
                endMs > lastSlowLockLogTime + Config.slow_lock_log_every_ms) {
            lastSlowLockLogTime = endMs;
            lastSlowLockLogTimeMap.put(databaseId, lastSlowLockLogTime);
            LOG.warn("slow db lock. type: {}, db id: {}, db name: {}, wait time: {}ms, " +
                            "former: {}, current stack trace: {}", type, databaseId, fullQualifiedName, endMs - startMs,
                    threadDump, LogUtil.getCurrentStackTrace());
        }
    }

    /**
     * Try to lock databases in ascending order of id.
     *
     * @return: true if all databases are locked successfully, false otherwise.
     */
    public boolean tryLockDatabases(List<Database> dbs, LockType lockType, long timeout, TimeUnit unit) {
        if (dbs == null) {
            return false;
        }
        dbs.sort(Comparator.comparingLong(Database::getId));
        List<Database> lockedDbs = Lists.newArrayList();
        boolean isLockSuccess = false;
        long milliTimeout = timeout;
        if (!unit.equals(TimeUnit.MILLISECONDS)) {
            milliTimeout = TimeUnit.MILLISECONDS.convert(Duration.of(timeout, unit.toChronoUnit()));
        }
        try {
            for (Database db : dbs) {
                if (!tryLockDatabase(db, lockType, milliTimeout)) {
                    return false;
                }
                lockedDbs.add(db);
            }
            isLockSuccess = true;
        } finally {
            if (!isLockSuccess) {
                lockedDbs.stream().forEach(t -> unLockDatabase(t, lockType));
            }
        }
        return isLockSuccess;
    }

    /**
     * Before the new version of LockManager is fully enabled, it is used to be compatible with the original db lock logic.
     */
    public boolean isWriteLockHeldByCurrentThread(Database database) {
        if (Config.lock_manager_enabled) {
            return true;
        } else {
            return database.getRwLock().isWriteLockHeldByCurrentThread();
        }
    }

    private boolean checkExistenceInLock(Database database, LockType lockType) {
        if (database.isExist()) {
            return true;
        } else {
            unLockDatabase(database, lockType);
            return false;
        }
    }

    // --------------- Table locking API ---------------

    /**
     * Before the new version of LockManager is fully enabled, it is used to be compatible with the original db lock logic.
     */
    public void lockTablesWithIntensiveDbLock(Database database, List<Long> tableList, LockType lockType) {
        Preconditions.checkState(lockType.equals(LockType.READ) || lockType.equals(LockType.WRITE));
        List<Long> tableListClone = new ArrayList<>(tableList);
        if (Config.lock_manager_enabled && Config.lock_manager_enable_using_fine_granularity_lock) {
            try {
                if (lockType == LockType.WRITE) {
                    this.lock(database.getId(), LockType.INTENTION_EXCLUSIVE, 0);
                } else {
                    this.lock(database.getId(), LockType.INTENTION_SHARED, 0);
                }

                Collections.sort(tableListClone);
                for (Long rid : tableListClone) {
                    this.lock(rid, lockType, 0);
                }
            } catch (LockException e) {
                throw ErrorReportException.report(ErrorCode.ERR_LOCK_ERROR, e.getMessage());
            }
        } else {
            //Fallback to db lock
            lockDatabase(database, lockType);
        }
    }

    /**
     * No need to release lock explicitly, it will be released automatically when the locker failed.
     */
<<<<<<< HEAD
    public boolean tryLockTablesWithIntensiveDbLock(Database database, List<Long> tableList, LockType lockType, 
=======
    public boolean tryLockTablesWithIntensiveDbLock(Database database, List<Long> tableList, LockType lockType,
>>>>>>> ec5963f9
                                                    long timeout, TimeUnit unit) {
        long timeoutMillis = timeout;
        if (!unit.equals(TimeUnit.MILLISECONDS)) {
            timeoutMillis = TimeUnit.MILLISECONDS.convert(Duration.of(timeout, unit.toChronoUnit()));
        }
        return tryLockTablesWithIntensiveDbLock(database, tableList, lockType, timeoutMillis);
    }

    public boolean tryLockTablesWithIntensiveDbLock(Database database, List<Long> tableList, LockType lockType, long timeout) {
        Preconditions.checkState(lockType.equals(LockType.READ) || lockType.equals(LockType.WRITE));
        List<Long> tableListClone = new ArrayList<>(tableList);
        if (Config.lock_manager_enabled && Config.lock_manager_enable_using_fine_granularity_lock) {
            try {
                if (lockType == LockType.WRITE) {
                    this.lock(database.getId(), LockType.INTENTION_EXCLUSIVE, timeout);
                } else {
                    this.lock(database.getId(), LockType.INTENTION_SHARED, timeout);
                }
            } catch (LockException e) {
                return false;
            }

            List<Long> ridLockedList = new ArrayList<>();
            try {
                Collections.sort(tableListClone);
                for (Long rid : tableListClone) {
                    this.lock(rid, lockType, timeout);
                    ridLockedList.add(rid);
                }

                return true;
            } catch (LockException e) {
                if (lockType == LockType.WRITE) {
                    release(database.getId(), LockType.INTENTION_EXCLUSIVE);
                } else {
                    release(database.getId(), LockType.INTENTION_SHARED);
                }

                for (Long rid : ridLockedList) {
                    release(rid, lockType);
                }
                return false;
            }
        } else {
            //Fallback to db lock
            return tryLockDatabase(database, lockType, timeout);
        }
    }

    /**
     * Before the new version of LockManager is fully enabled, it is used to be compatible with the original db lock logic.
     */
    public void unLockTablesWithIntensiveDbLock(Database database, List<Long> tableList, LockType lockType) {
        Preconditions.checkState(lockType.equals(LockType.READ) || lockType.equals(LockType.WRITE));
        List<Long> tableListClone = new ArrayList<>(tableList);
        if (Config.lock_manager_enabled && Config.lock_manager_enable_using_fine_granularity_lock) {
            if (lockType == LockType.WRITE) {
                this.release(database.getId(), LockType.INTENTION_EXCLUSIVE);
            } else {
                this.release(database.getId(), LockType.INTENTION_SHARED);
            }
            Collections.sort(tableListClone);
            for (Long rid : tableListClone) {
                this.release(rid, lockType);
            }
        } else {
            //Fallback to db lock
            unLockDatabase(database, lockType);
        }
    }

    /**
     * Lock database and table with intensive db lock.
     *
     * @param database database for intensive db lock
     * @param table    table to be locked
     * @param lockType lock type
     * @return true if database exits, false otherwise
     */
    public boolean lockDatabaseAndCheckExist(Database database, Table table, LockType lockType) {
        return lockDatabaseAndCheckExist(database, table.getId(), lockType);
    }

    /**
     * Lock database and table with intensive db lock.
     */
    public boolean lockDatabaseAndCheckExist(Database database, long tableId, LockType lockType) {
        if (Config.lock_manager_enabled) {
            lockTableWithIntensiveDbLock(database, tableId, lockType);
            return checkExistenceInLock(database, tableId, lockType);
        } else {
            //Fallback to db lock
            lockDatabase(database, lockType);
            return checkExistenceInLock(database, lockType);
        }
    }

    private boolean checkExistenceInLock(Database database, long tableId, LockType lockType) {
        if (database.isExist()) {
            return true;
        } else {
            unLockTablesWithIntensiveDbLock(database, ImmutableList.of(tableId), lockType);
            return false;
        }
    }

    public void unLockTableWithIntensiveDbLock(Database database, Table table, LockType lockType) {
        unLockTablesWithIntensiveDbLock(database, ImmutableList.of(table.getId()), lockType);
    }

    public void unLockDatabase(Database database, Long tableId, LockType lockType) {
        unLockTablesWithIntensiveDbLock(database, ImmutableList.of(tableId), lockType);
    }

    /**
     * Lock table with intensive db lock.
     *
     * @param database db for intensive db lock
     * @param tableId  table to be locked
     * @param lockType lock type
     */
    public void lockTableWithIntensiveDbLock(Database database, Long tableId, LockType lockType) {
        Preconditions.checkState(lockType.equals(LockType.READ) || lockType.equals(LockType.WRITE));
        if (Config.lock_manager_enabled && Config.lock_manager_enable_using_fine_granularity_lock) {
            try {
                if (lockType == LockType.WRITE) {
                    this.lock(database.getId(), LockType.INTENTION_EXCLUSIVE, 0);
                } else {
                    this.lock(database.getId(), LockType.INTENTION_SHARED, 0);
                }
                this.lock(tableId, lockType, 0);
            } catch (LockException e) {
                throw ErrorReportException.report(ErrorCode.ERR_LOCK_ERROR, e.getMessage());
            }
        } else {
            //Fallback to db lock
            lockDatabase(database, lockType);
        }
    }

    /**
     * Try lock database and table with intensive db lock.
     *
     * @return try if try lock success, false otherwise.
     */
    public boolean tryLockTableWithIntensiveDbLock(Database db, Table table, LockType lockType, long timeout, TimeUnit unit) {
        return tryLockTableWithIntensiveDbLock(db, table.getId(), lockType, timeout, unit);
    }

    /**
     * Try lock database and table id with intensive db lock.
     *
     * @return try if try lock success, false otherwise.
     */
    public boolean tryLockTableWithIntensiveDbLock(Database db, Long tableId, LockType lockType, long timeout, TimeUnit unit) {
        return tryLockTablesWithIntensiveDbLock(db, ImmutableList.of(tableId), lockType, timeout, unit);
    }

    /**
     * Try to lock multi database and tables with intensive db lock.
<<<<<<< HEAD
=======
     *
>>>>>>> ec5963f9
     * @return try if try lock success, false otherwise.
     */
    public boolean tryLockTableWithIntensiveDbLock(LockParams lockParams, LockType lockType, long timeout, TimeUnit unit) {
        boolean isLockSuccess = false;
        List<Database> lockedDbs = Lists.newArrayList();
        Map<Long, Database> dbs = lockParams.getDbs();
        Map<Long, Set<Long>> tables = lockParams.getTables();
        try {
            for (Map.Entry<Long, Set<Long>> entry : tables.entrySet()) {
                Database database = dbs.get(entry.getKey());
                if (!tryLockTablesWithIntensiveDbLock(database, new ArrayList<>(entry.getValue()),
                        lockType, timeout, unit)) {
                    return false;
                }
                lockedDbs.add(database);
            }
            isLockSuccess = true;
        } finally {
            if (!isLockSuccess) {
                for (Database database : lockedDbs) {
                    unLockTablesWithIntensiveDbLock(database, new ArrayList<>(tables.get(database.getId())), lockType);
                }
            }
        }
        return true;
    }

    /**
     * Unlock db and tables with intensive db lock.
     */
    public void unLockTableWithIntensiveDbLock(LockParams params, LockType lockType) {
        Map<Long, Database> dbs = params.getDbs();
        Map<Long, Set<Long>> tables = params.getTables();
        Locker locker = new Locker();
        for (Map.Entry<Long, Set<Long>> entry : tables.entrySet()) {
            Database database = dbs.get(entry.getKey());
            List<Long> tableIds = new ArrayList<>(entry.getValue());
            locker.unLockTablesWithIntensiveDbLock(database, tableIds, lockType);
        }
    }

    public Long getWaitingForRid() {
        return waitingForRid;
    }

    public LockType getWaitingForType() {
        return waitingForType;
    }

    public Long getThreadID() {
        return lockerThread.getId();
    }

    public String getThreadName() {
        return lockerThread.getName();
    }

    void setWaitingFor(Long rid, LockType type) {
        waitingForRid = rid;
        waitingForType = type;
    }

    void clearWaitingFor() {
        waitingForRid = null;
        waitingForType = null;
    }

    private String getStackTrace(Thread thread) {
        List<String> frames = StackWalker.getInstance(StackWalker.Option.RETAIN_CLASS_REFERENCE)
                .walk(stackFrame -> stackFrame.skip(2).limit(1)
                        .map(frame -> frame.getClassName() + "." + frame.getMethodName() + "():" + frame.getLineNumber())
                        .collect(Collectors.toList()));
        if (frames.size() > 0) {
            return frames.get(0);
        } else {
            return "";
        }
    }

    public String getLockerStackTrace() {
        return lockerStackTrace;
    }

    public Thread getLockerThread() {
        return lockerThread;
    }

    public long getLockRequestTimeMs() {
        return lockRequestTimeMs;
    }

    public void setLockRequestTimeMs(long lockRequestTimeMs) {
        this.lockRequestTimeMs = lockRequestTimeMs;
    }

    @Override
    public String toString() {
        return ("(" + lockerThread.getName() + "|" + lockerThread.getId()) + ")" + " [" + lockerStackTrace + "]";
    }

    @Override
    public boolean equals(Object o) {
        if (this == o) {
            return true;
        }
        if (o == null || getClass() != o.getClass()) {
            return false;
        }
        Locker locker = (Locker) o;
        return lockerThread.getId() == locker.lockerThread.getId();
    }

    @Override
    public int hashCode() {
        return Objects.hashCode(lockerThread.getId());
    }
}<|MERGE_RESOLUTION|>--- conflicted
+++ resolved
@@ -358,11 +358,7 @@
     /**
      * No need to release lock explicitly, it will be released automatically when the locker failed.
      */
-<<<<<<< HEAD
-    public boolean tryLockTablesWithIntensiveDbLock(Database database, List<Long> tableList, LockType lockType, 
-=======
     public boolean tryLockTablesWithIntensiveDbLock(Database database, List<Long> tableList, LockType lockType,
->>>>>>> ec5963f9
                                                     long timeout, TimeUnit unit) {
         long timeoutMillis = timeout;
         if (!unit.equals(TimeUnit.MILLISECONDS)) {
@@ -523,10 +519,7 @@
 
     /**
      * Try to lock multi database and tables with intensive db lock.
-<<<<<<< HEAD
-=======
-     *
->>>>>>> ec5963f9
+     *
      * @return try if try lock success, false otherwise.
      */
     public boolean tryLockTableWithIntensiveDbLock(LockParams lockParams, LockType lockType, long timeout, TimeUnit unit) {
